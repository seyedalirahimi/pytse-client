import collections
import os
import re
import functools
import pandas as pd

from pytse_client import config, download, symbols_data, tse_settings, utils
<<<<<<< HEAD
from pytse_client.tse_settings import TSE_CLIENT_TYPE_DATA_URL
=======
>>>>>>> 23326842

RealtimeTickerInfo = collections.namedtuple(
    'RealtimeTickerInfo',
    ['last_price', 'adj_close']
)


class Ticker:
    def __init__(self, symbol: str):
        self.symbol = symbol
        self.csv_path = f"{config.DATA_BASE_PATH}/{self.symbol}.csv"
        self._index = symbols_data.get_ticker_index(self.symbol)
        self._url = tse_settings.TSE_TICKER_ADDRESS.format(self._index)
        self._info_url = tse_settings.TSE_ISNT_INFO_URL.format(self._index)
        self._client_types_url = TSE_CLIENT_TYPE_DATA_URL.format(self._index)
        self._history: pd.DataFrame = pd.DataFrame()

        if os.path.exists(self.csv_path):
            self.from_file()
        else:
            self.from_web()

    def from_web(self):
        self._history = download(self.symbol)[self.symbol]

    def from_file(self):
        self._history = pd.read_csv(self.csv_path)

    @property
    def history(self):
        return self._history

    @property
    def url(self):
        return self._url

    @property
    def index(self):
        return self._index

    @property
    def title(self) -> str:
        return re.findall(
            r"Title='([\D]*)',", self.ticker_page_response.text
        )[0].split("-")[0].strip()

    @property
    def group_name(self) -> str:
        return re.findall(
            r"LSecVal='([\D]*)',", self.ticker_page_response.text
        )[0]

    @property
    def p_e_ratio(self) -> float:
        return self.get_ticker_real_time_info_response().adj_close / self.eps

    @property
    def group_p_e_ratio(self):
        return float(
            re.findall(
                r"SectorPE='([\d.]*)',", self.ticker_page_response.text
            )[0]
        )

    @property
    def eps(self) -> float:
        return float(
            re.findall(
                r"EstimatedEPS='([\d]*)',", self.ticker_page_response.text
            )[0]
        )

    @property
    def base_volume(self):
        return float(
            re.findall(
                r"BaseVol=([\d]*),", self.ticker_page_response.text
            )[0]
        )

    @property
    def last_price(self):
        return self.get_ticker_real_time_info_response().last_price

    @property
    def adj_close(self):
        return self.get_ticker_real_time_info_response().adj_close

    @property
    @functools.lru_cache()
    def ticker_page_response(self):
        return utils.requests_retry_session().get(self._url, timeout=10)

    def get_ticker_real_time_info_response(self) -> RealtimeTickerInfo:
<<<<<<< HEAD
        response = utils.requests_retry_session().get(self._info_url,
                                                      timeout=5)
=======
        response = utils.requests_retry_session().get(self._info_url, timeout=5)
>>>>>>> 23326842
        return RealtimeTickerInfo(
            int(response.text.split()[1].split(",")[1]),
            int(response.text.split()[1].split(",")[2])
        )

    @property
    def client_types(self):
        response = utils.requests_retry_session().get(
            self._client_types_url, timeout=10
        )
        data = response.text.split(";")
        data = [row.split(",") for row in data]
        client_types_data_frame = pd.DataFrame(data, columns=[
            "date",
            "individual_buy_count", "corporate_buy_count",
            "individual_sell_count", "corporate_sell_count",
            "individual_buy_vol", "corporate_buy_vol",
            "individual_sell_vol", "corporate_sell_vol",
            "individual_buy_value", "corporate_buy_value",
            "individual_sell_value", "corporate_sell_value"
        ]).set_index("date", inplace=True)
        for i in [
            "individual_buy_", "individual_sell_",
            "corporate_buy_", "corporate_sell_"
        ]:
            client_types_data_frame[f"{i}mean_price"] = (
                    client_types_data_frame[f"{i}value"].astype(float) /
                    client_types_data_frame[f"{i}vol"].astype(float)
            )
        client_types_data_frame["individual_ownership_change"] = (
                client_types_data_frame["corporate_sell_vol"].astype(float) -
                client_types_data_frame["corporate_buy_vol"].astype(float)
        )

        return client_types_data_frame<|MERGE_RESOLUTION|>--- conflicted
+++ resolved
@@ -5,10 +5,7 @@
 import pandas as pd
 
 from pytse_client import config, download, symbols_data, tse_settings, utils
-<<<<<<< HEAD
 from pytse_client.tse_settings import TSE_CLIENT_TYPE_DATA_URL
-=======
->>>>>>> 23326842
 
 RealtimeTickerInfo = collections.namedtuple(
     'RealtimeTickerInfo',
@@ -103,12 +100,9 @@
         return utils.requests_retry_session().get(self._url, timeout=10)
 
     def get_ticker_real_time_info_response(self) -> RealtimeTickerInfo:
-<<<<<<< HEAD
-        response = utils.requests_retry_session().get(self._info_url,
-                                                      timeout=5)
-=======
-        response = utils.requests_retry_session().get(self._info_url, timeout=5)
->>>>>>> 23326842
+        response = utils.requests_retry_session().get(
+          self._info_url, timeout=5
+        )
         return RealtimeTickerInfo(
             int(response.text.split()[1].split(",")[1]),
             int(response.text.split()[1].split(",")[2])
